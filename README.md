--- conflicted
+++ resolved
@@ -45,15 +45,12 @@
 cd Navo/navo
 yarn
 yarn tauri dev
-<<<<<<< HEAD
 ``` 	 
-=======
-``` 	 
+
 
 ## Phase - II Features
 
 - [ ] Optimized search engine in developed in Rust
 - [ ] Analytics window and user data tracker
 - [ ] Rewards crypto points system based on user actions
-- [ ] In built VPN support
->>>>>>> 98246a03
+- [ ] In built VPN support